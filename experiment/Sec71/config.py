###
# File: /sgd-influence/experiment/Sec71/config.py
# Created Date: Friday, September 20th 2024
# Author: Zihan
# -----
<<<<<<< HEAD
# Last Modified: Friday, 20th September 2024 4:30:26 pm
=======
# Last Modified: Friday, 20th September 2024 7:23:40 pm
>>>>>>> 71c3ab42
# Modified By: the developer formerly known as Zihan at <wzh4464@gmail.com>
# -----
# HISTORY:
# Date      		By   	Comments
# ----------		------	---------------------------------------------------------
###

# Dictionary to hold configurations for (dataset, network) pairs
DATASET_NETWORK_CONFIG = {
    ("mnist", "logreg"): {
        "num_epoch": 21,
        "batch_size": 60,
        "lr": 0.003,
        "decay": True,
        "n_tr": 200,
        "n_val": 200,
        "n_test": 200,
        # not good
    },
    ("mnist", "dnn"): {
        "num_epoch": 21,
        "batch_size": 60,
        "lr": 0.003,
        "decay": False,
        "n_tr": 200,
        "n_val": 200,
        "n_test": 200,
        # used
    },
    ("mnist", "cnn"): {
        "num_epoch": 21,
        "batch_size": 60,
        "lr": 0.003,
        "decay": True,
        "n_tr": 200,
        "n_val": 200,
        "n_test": 200,
        # not tried
    },
    # 20news is not good
    ("20news", "logreg"): {
        "num_epoch": 21,
        "batch_size": 64,
        "lr": 0.01,
        "decay": True,
        "n_tr": 200,
        "n_val": 200,
        "n_test": 200,
    },
    ("20news", "dnn"): {
        "num_epoch": 21,
        "batch_size": 64,
        "lr": 0.01,
        "decay": True,
        "n_tr": 200,
        "n_val": 200,
        "n_test": 200,
    },
    ("20news", "cnn"): {
        "num_epoch": 21,
        "batch_size": 64,
        "lr": 0.01,
        "decay": True,
        "n_tr": 200,
        "n_val": 200,
        "n_test": 200,
    },
    ("adult", "logreg"): {
        "num_epoch": 21,
        "batch_size": 20,
        "lr": 0.1,
        "decay": True,
        "n_tr": 200,
        "n_val": 200,
        "n_test": 200,
        # good
    },
    ("adult", "dnn"): {
        "num_epoch": 21,
        "batch_size": 60,
        "lr": 0.01,
        "decay": True,
        "n_tr": 200,
        "n_val": 200,
        "n_test": 200,
        # good
    },
    ("adult", "cnn"): {
        "num_epoch": 21,
        "batch_size": 60,
        "lr": 0.01,
        "decay": True,
        "n_tr": 200,
        "n_val": 200,
        "n_test": 200,
        # not tried
    },
    # cifar is not tried
    ("cifar", "logreg"): {
        "num_epoch": 21,
        "batch_size": 60,
        "lr": 0.01,
        "decay": True,
        "n_tr": 200,
        "n_val": 200,
        "n_test": 200,
    },
    ("cifar", "dnn"): {
        "num_epoch": 21,
        "batch_size": 64,
<<<<<<< HEAD
        "lr": 0.5,
        "decay": True,
        "n_tr": 256,
        "n_val": 256,
=======
        "lr": 0.18,
        "decay": True,
        "n_tr": 256,
        "n_val": 1256,
>>>>>>> 71c3ab42
        "n_test": 200,
    },
    ("cifar", "cnn"): {
        "num_epoch": 50,
        "batch_size": 128,
        "lr": 0.01,
        "decay": True,
        "n_tr": 200,
        "n_val": 200,
        "n_test": 200,
    },
    ("emnist", "logreg"): {
        "num_epoch": 21,
        "batch_size": 60,
        "lr": 0.2,
        "decay": True,
        "n_tr": 200,
        "n_val": 200,
        "n_test": 200,
        # well, just so so
    },
    ("emnist", "dnn"): {
        "num_epoch": 21,
        "batch_size": 60,
        "lr": 0.2,
        "decay": True,
        "n_tr": 200,
        "n_val": 200,
        "n_test": 200,
        # good
    },
    ("emnist", "cnn"): {
        "num_epoch": 25,
        "batch_size": 60,
        "lr": 0.002,
        "decay": True,
        "n_tr": 200,
        "n_val": 200,
        "n_test": 200,
        # not tried
    },
}


def fetch_training_params(dataset: str, network: str):
    """Retrieve the training parameters for a given dataset and network pair."""
    pair_key = (dataset, network)
    if pair_key not in DATASET_NETWORK_CONFIG:
        raise ValueError(
            f"Configuration for dataset {dataset} with network {network} not found."
        )
    return DATASET_NETWORK_CONFIG[pair_key]<|MERGE_RESOLUTION|>--- conflicted
+++ resolved
@@ -3,11 +3,7 @@
 # Created Date: Friday, September 20th 2024
 # Author: Zihan
 # -----
-<<<<<<< HEAD
-# Last Modified: Friday, 20th September 2024 4:30:26 pm
-=======
-# Last Modified: Friday, 20th September 2024 7:23:40 pm
->>>>>>> 71c3ab42
+# Last Modified: Friday, 20th September 2024 7:28:25 pm
 # Modified By: the developer formerly known as Zihan at <wzh4464@gmail.com>
 # -----
 # HISTORY:
@@ -118,17 +114,10 @@
     ("cifar", "dnn"): {
         "num_epoch": 21,
         "batch_size": 64,
-<<<<<<< HEAD
-        "lr": 0.5,
-        "decay": True,
-        "n_tr": 256,
-        "n_val": 256,
-=======
         "lr": 0.18,
         "decay": True,
         "n_tr": 256,
         "n_val": 1256,
->>>>>>> 71c3ab42
         "n_test": 200,
     },
     ("cifar", "cnn"): {
