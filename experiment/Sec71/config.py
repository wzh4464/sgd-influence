--- conflicted
+++ resolved
@@ -3,11 +3,7 @@
 # Created Date: Friday, September 20th 2024
 # Author: Zihan
 # -----
-<<<<<<< HEAD
-# Last Modified: Sunday, 22nd September 2024 9:52:18 am
-=======
-# Last Modified: Sunday, 22nd September 2024 8:00:04 pm
->>>>>>> 2f19ff5a
+# Last Modified: Sunday, 22nd September 2024 9:24:45 pm
 # Modified By: the developer formerly known as Zihan at <wzh4464@gmail.com>
 # -----
 # HISTORY:
