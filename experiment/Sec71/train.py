###
# File: experiment/Sec71/train.py
# Created Date: September 9th 2024
# Author: Zihan
# -----
<<<<<<< HEAD
# Last Modified: Friday, 20th September 2024 11:57:22 am
=======
# Last Modified: Friday, 20th September 2024 7:10:25 pm
>>>>>>> 224b6e9f
# Modified By: the developer formerly known as Zihan at <wzh4464@gmail.com>
# -----
# HISTORY:
# Date      		By   	Comments
# ----------		------	---------------------------------------------------------
###

import os
import argparse
import copy
import numpy as np
from sklearn.linear_model import LogisticRegressionCV
import torch
import torch.nn as nn
from typing import Tuple, Dict, Any
import traceback
import pandas as pd
from logging_utils import setup_logging
import random

# Assuming these imports are from local files
from DataModule import DATA_MODULE_REGISTRY
from MyNet import LogReg, DNN, NetList, CifarCNN

torch.backends.cudnn.deterministic = True
torch.backends.cudnn.benchmark = False

file_abspath = os.path.abspath(__file__)
current_dir = os.path.dirname(file_abspath)  # 获取当前脚本所在的目录路径


from DataModule import fetch_data_module
from config import fetch_training_params

AVAILABLE_MODELS = {"logreg", "dnn", "cnn"}


def initialize_data_and_params(
    key: str, model_type: str, csv_path: str
) -> Tuple[Any, Dict[str, int], Dict[str, Any]]:
    """Initialize the data module and fetch training parameters for a dataset and model."""
    module = fetch_data_module(key, data_dir=csv_path)

    # Fetch the training parameters from the config file based on dataset and network
    config = fetch_training_params(key, model_type)

    # Use config values if available, otherwise use defaults
    training_params = {
        "num_epoch": config.get("num_epoch", 21),
        "batch_size": config.get("batch_size", 60),
        "lr": config.get("lr", 0.01),
        "decay": config.get("decay", True),
    }

    data_sizes = {
        "n_tr": config.get("n_tr", 200),
        "n_val": config.get("n_val", 200),
        "n_test": config.get("n_test", 200),
    }

    module.append_one = False
    return module, data_sizes, training_params


def get_model(model_type: str, input_dim: int, device: str) -> nn.Module:
    if model_type == "logreg":
        return LogReg(input_dim).to(device)
    elif model_type == "dnn":
        return DNN(input_dim).to(device)
    elif model_type == "cnn":
        return CifarCNN().to(device)
    else:
        raise ValueError(f"Unsupported model type: {model_type}")


def train_and_save(
    key: str,
    model_type: str,
    seed: int = 0,
    gpu: int = 0,
    csv_path: str = None,
    custom_n_tr: int = None,
    custom_n_val: int = None,
    custom_n_test: int = None,
    custom_num_epoch: int = None,
    custom_batch_size: int = None,
    custom_lr: float = None,
    compute_counterfactual: bool = True,
    logger=None,
) -> Dict[str, Any]:
    if csv_path is None:
        csv_path = os.path.join(current_dir, "data")

    # 创建存储模型的目录，基于当前脚本路径
    dn = os.path.join(current_dir, f"{key}_{model_type}")
    fn = os.path.join(dn, f"sgd{seed:03d}.dat")
    os.makedirs(dn, exist_ok=True)

    device = f"cuda:{gpu}"

    # Fetch data and settings
    module, data_sizes, training_params = initialize_data_and_params(
        key, model_type, csv_path
    )

    # Override default values if custom values are provided
    if custom_n_tr:
        data_sizes["n_tr"] = custom_n_tr
    if custom_n_val:
        data_sizes["n_val"] = custom_n_val
    if custom_n_test:
        data_sizes["n_test"] = custom_n_test
    if custom_num_epoch:
        training_params["num_epoch"] = custom_num_epoch
    if custom_batch_size:
        training_params["batch_size"] = custom_batch_size
    if custom_lr:
        training_params["lr"] = custom_lr

    z_tr, z_val, _ = module.fetch(
        data_sizes["n_tr"], data_sizes["n_val"], data_sizes["n_test"], seed
    )
    (x_tr, y_tr), (x_val, y_val) = z_tr, z_val

    logger.info(
        f"Dataset {key} loaded with {data_sizes['n_tr']} training samples, {data_sizes['n_val']} validation samples"
    )

    # Model selection and hyperparameter tuning
    if model_type == "logreg":
        model = LogisticRegressionCV(random_state=seed, fit_intercept=False, cv=5)
        model.fit(x_tr, y_tr)
        alpha = 1 / (model.C_[0] * data_sizes["n_tr"])
    elif model_type in {"dnn", "cnn"}:
        alpha = 0.001  # You might want to tune this for DNN/CNN
    else:
        raise ValueError(f"Unsupported model type: {model_type}")

    logger.info(f"Model {model_type} initialized with alpha={alpha}")

    # Convert to tensor
    x_tr = torch.from_numpy(x_tr).to(torch.float32).to(device)
    y_tr = torch.from_numpy(np.expand_dims(y_tr, axis=1)).to(torch.float32).to(device)
    x_val = torch.from_numpy(x_val).to(torch.float32).to(device)
    y_val = torch.from_numpy(np.expand_dims(y_val, axis=1)).to(torch.float32).to(device)

    # Reshape for CNN if necessary
    if model_type == "cnn":
        x_tr = x_tr.view(-1, 3, 32, 32)
        x_val = x_val.view(-1, 3, 32, 32)

    # Training setup
    net_func = lambda: get_model(model_type, x_tr.shape[1], device)
    num_steps = int(np.ceil(data_sizes["n_tr"] / training_params["batch_size"]))
    list_of_sgd_models = []
    list_of_counterfactual_models = (
        [NetList([]) for _ in range(data_sizes["n_tr"])]
        if compute_counterfactual
        else None
    )
    main_losses = []
    test_accuracies = []
    train_losses = [np.nan]

    logger.info(f"Starting training for {training_params['num_epoch']} epochs")

    # Training loop
    for n in range(-1, data_sizes["n_tr"] if compute_counterfactual else 0):
        torch.manual_seed(seed)
        model = net_func()
        loss_fn = nn.BCEWithLogitsLoss()
        # Training setup
        optimizer = torch.optim.SGD(
            model.parameters(),
            lr=0.01,
            momentum=0.0,
            # weight_decay=1e-4,  # 学习率变小，加入L2正则化
        )

        lr_n = training_params["lr"]
        skip = [n]
        info = []
        c = 0

        for epoch in range(training_params["num_epoch"]):
            epoch_loss = 0.0
            np.random.seed(epoch)
            idx_list = np.array_split(
                np.random.permutation(data_sizes["n_tr"]), num_steps
            )
            for i in range(num_steps):
                info.append({"idx": idx_list[i], "lr": lr_n})
                c += 1

                # Save models and losses
                m = net_func()
                m.load_state_dict(copy.deepcopy(model.state_dict()))
                if n < 0:
                    m.to("cpu")  # Move model to CPU memory
                    list_of_sgd_models.append(m)
                    if (
                        c % num_steps == 0
                        or c == num_steps * training_params["num_epoch"]
                    ):
                        with torch.no_grad():
                            val_loss = loss_fn(model(x_val), y_val).item()
                            main_losses.append(val_loss)
                            test_pred = (model(x_val) > 0).float()
                            test_acc = (test_pred == y_val).float().mean().item()
                            test_accuracies.append(test_acc)
                            logger.info(
                                f"Epoch {epoch+1}/{training_params['num_epoch']}, Validation Loss: {val_loss:.4f}, Test Accuracy: {test_acc:.4f}"
                            )
                elif compute_counterfactual:
                    if (
                        c % num_steps == 0
                        or c == num_steps * training_params["num_epoch"]
                    ):
                        m.to("cpu")
                        list_of_counterfactual_models[n].models.append(m)

                # SGD optimization
                idx = idx_list[i]
                b = idx.size
                idx = np.setdiff1d(idx, skip)
                z = model(x_tr[idx])
                loss = loss_fn(z, y_tr[idx])

                # train_losses[c] = loss.item()
                if (
                    c % num_steps == 0 or c == num_steps * training_params["num_epoch"]
                ) and n < 0:
                    train_losses.append(loss.item())

                epoch_loss += loss.item()

                # Add regularization
                for p in model.parameters():
                    loss += 0.5 * alpha * (p * p).sum()
                optimizer.zero_grad()
                loss.backward()
                for p in model.parameters():
                    p.grad.data *= idx.size / b
                optimizer.step()

                # Learning rate decay
                if training_params["decay"]:
                    lr_n *= np.sqrt(c / (c + 1))
                    for param_group in optimizer.param_groups:
                        param_group["lr"] = lr_n

                # Clean up
                del z, loss
                torch.cuda.empty_cache()

            # End of epoch logging
            logger.info(
                f"Epoch {epoch+1}/{training_params['num_epoch']}, Average Training Loss: {epoch_loss/num_steps:.4f}"
            )
            torch.cuda.empty_cache()

        # Save final model
        if n < 0:
            m = net_func()
            m.load_state_dict(copy.deepcopy(model.state_dict()))
            m.to("cpu")  # Move model to CPU memory
            list_of_sgd_models.append(m)
            with torch.no_grad():
                val_loss = loss_fn(model(x_val), y_val).item()
                main_losses.append(val_loss)
                test_pred = (model(x_val) > 0).float()
                test_acc = (test_pred == y_val).float().mean().item()
                test_accuracies.append(test_acc)
                logger.info(
                    f"Final Validation Loss: {val_loss:.4f}, Final Test Accuracy: {test_acc:.4f}"
                )

        elif compute_counterfactual:
            m = net_func()
            m.load_state_dict(copy.deepcopy(model.state_dict()))
            m.to("cpu")  # Move model to CPU memory
            list_of_counterfactual_models[n].models.append(m)

        # Clean up after each iteration
        del model
        torch.cuda.empty_cache()

    # Save more detailed information
    data_to_save = {
        "models": NetList(list_of_sgd_models),
        # models: NetList object containing (num_epoch * num_steps + 1) models
        # Each model's shape depends on the model_type (logreg, dnn, or cnn)
        "info": info,
        # info: List of dictionaries, length = (num_epoch * num_steps)
        # Each dict contains 'idx' (array of integers) and 'lr' (float)
        "counterfactual": list_of_counterfactual_models,
        # counterfactual: List of NetList objects if compute_counterfactual is True, else None
        # Length = n_tr if compute_counterfactual is True
        # Each NetList contains (num_epoch + 1) models
        "alpha": alpha,
        # alpha: float, regularization parameter
        "main_losses": main_losses,
        # main_losses: List of floats, length = (num_epoch + 1)
        # Contains validation losses at the end of each epoch
        "test_accuracies": test_accuracies,
        # test_accuracies: List of floats, length = (num_epoch + 1)
        # Contains test accuracies at the end of each epoch
        "train_losses": train_losses,
        # train_losses: numpy array of shape (num_epoch * num_steps + 1,)
        # Contains training losses for each batch
        "seed": seed,
        # seed: integer, random seed used
        "n_tr": data_sizes["n_tr"],
        # n_tr: integer, number of training samples
        "n_val": data_sizes["n_val"],
        # n_val: integer, number of validation samples
        "n_test": data_sizes["n_test"],
        # n_test: integer, number of test samples
        "num_epoch": training_params["num_epoch"],
        # num_epoch: integer, number of training epochs
        "batch_size": training_params["batch_size"],
        # batch_size: integer, size of each training batch
        "lr": training_params["lr"],
        # lr: float, initial learning rate
        "decay": training_params["decay"],
        # decay: boolean, whether learning rate decay is applied
    }

    # Save data
    torch.save(data_to_save, fn)

    # Save main_losses and test_accuracies to CSV
    csv_fn = os.path.join(dn, f"metrics_{seed:03d}.csv")
    pd.DataFrame(
        {
            "epoch": range(len(main_losses)),
            "main_loss": main_losses,
            "test_accuracy": test_accuracies,
            "train_loss": train_losses,
        }
    ).to_csv(csv_fn, index=False)

    logger.info(f"Training completed. Results saved to {fn} and {csv_fn}")

    return data_to_save


def _validate_arguments(logger, args):
    logger.info("Starting the training process")
    logger.info(f"Arguments: {args}")

    if args.target not in DATA_MODULE_REGISTRY:
        raise ValueError(
            f"Invalid target data: {args.target}. Available targets: {', '.join(DATA_MODULE_REGISTRY.keys())}"
        )

    if args.model not in AVAILABLE_MODELS:
        raise ValueError(
            f"Invalid model type: {args.model}. Available models: {', '.join(AVAILABLE_MODELS)}"
        )

    # Fetch default configuration for this dataset-model pair
    default_config = fetch_training_params(args.target, args.model)

    if args.seed >= 0:
        _run_training(args, default_config, logger)
    else:
        for seed in range(100):
            args.seed = seed
            _run_training(args, default_config, logger)

    logger.info("Training process completed successfully")


def _run_training(args, default_config, logger):
    train_and_save(
        args.target,
        args.model,
        args.seed,
        args.gpu,
        custom_n_tr=args.n_tr or default_config.get("n_tr"),
        custom_n_val=args.n_val or default_config.get("n_val"),
        custom_n_test=args.n_test or default_config.get("n_test"),
        custom_num_epoch=args.num_epoch or default_config.get("num_epoch"),
        custom_batch_size=args.batch_size or default_config.get("batch_size"),
        custom_lr=args.lr or default_config.get("lr"),
        compute_counterfactual=args.compute_counterfactual,
        logger=logger,
    )


def main():
    parser = argparse.ArgumentParser(description="Train Models & Save")
    parser.add_argument("--target", default="adult", type=str, help="target data")
    parser.add_argument("--model", default="logreg", type=str, help="model type")
    parser.add_argument("--seed", default=0, type=int, help="random seed")
    parser.add_argument("--gpu", default=0, type=int, help="gpu index")
    parser.add_argument("--n_tr", type=int, help="number of training samples")
    parser.add_argument("--n_val", type=int, help="number of validation samples")
    parser.add_argument("--n_test", type=int, help="number of test samples")
    parser.add_argument("--num_epoch", type=int, help="number of epochs")
    parser.add_argument("--batch_size", type=int, help="batch size")
    parser.add_argument("--lr", type=float, help="initial learning rate")
    parser.add_argument(
        "--no-loo",
        action="store_false",
        dest="compute_counterfactual",
        help="Disable the computation of counterfactual models (leave-one-out).",
    )

    parser.set_defaults(compute_counterfactual=True)

    args = parser.parse_args()

    logger = setup_logging(f"{args.target}_{args.model}", args.seed)

    try:
        _validate_arguments(logger, args)
    except ValueError as e:
        logger.error(f"Invalid argument: {str(e)}")
    except Exception as e:
        logger.error(f"An error occurred during the training process: {str(e)}")
        logger.error(traceback.format_exc())


if __name__ == "__main__":
    main()<|MERGE_RESOLUTION|>--- conflicted
+++ resolved
@@ -3,11 +3,7 @@
 # Created Date: September 9th 2024
 # Author: Zihan
 # -----
-<<<<<<< HEAD
-# Last Modified: Friday, 20th September 2024 11:57:22 am
-=======
-# Last Modified: Friday, 20th September 2024 7:10:25 pm
->>>>>>> 224b6e9f
+# Last Modified: Friday, 20th September 2024 7:23:14 pm
 # Modified By: the developer formerly known as Zihan at <wzh4464@gmail.com>
 # -----
 # HISTORY:
