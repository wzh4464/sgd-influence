###
# File: experiment/Sec71/train.py
# Created Date: September 9th 2024
# Author: Zihan
# -----
<<<<<<< HEAD
# Last Modified: Friday, 20th September 2024 11:44:55 am
=======
# Last Modified: Friday, 20th September 2024 1:31:21 pm
>>>>>>> 9e0a08d4
# Modified By: the developer formerly known as Zihan at <wzh4464@gmail.com>
# -----
# HISTORY:
# Date      		By   	Comments
# ----------		------	---------------------------------------------------------
###

import os
import argparse
import copy
import numpy as np
from sklearn.linear_model import LogisticRegressionCV
import torch
import torch.nn as nn
from typing import Tuple, Dict, Any
import traceback
import pandas as pd
from logging_utils import setup_logging
import random

# Assuming these imports are from local files
from DataModule import DATA_MODULE_REGISTRY
from MyNet import LogReg, DNN, NetList, CifarCNN

torch.backends.cudnn.deterministic = True
torch.backends.cudnn.benchmark = False

file_abspath = os.path.abspath(__file__)
current_dir = os.path.dirname(file_abspath)  # 获取当前脚本所在的目录路径


from DataModule import fetch_data_module
from config import fetch_training_params

AVAILABLE_MODELS = {"logreg", "dnn", "cnn"}


def initialize_data_and_params(
    key: str, model_type: str, csv_path: str
) -> Tuple[Any, Dict[str, int], Dict[str, Any]]:
    """Initialize the data module and fetch training parameters for a dataset and model."""
    module = fetch_data_module(key, data_dir=csv_path)

    # Fetch the training parameters from the config file based on dataset and network
    config = fetch_training_params(key, model_type)

    # Use config values if available, otherwise use defaults
    training_params = {
        "num_epoch": config.get("num_epoch", 21),
        "batch_size": config.get("batch_size", 60),
        "lr": config.get("lr", 0.01),
        "decay": config.get("decay", True),
    }

    data_sizes = {
        "n_tr": config.get("n_tr", 200),
        "n_val": config.get("n_val", 200),
        "n_test": config.get("n_test", 200),
    }

    module.append_one = False
    return module, data_sizes, training_params


def get_model(model_type: str, input_dim: int, device: str) -> nn.Module:
    if model_type == "logreg":
        return LogReg(input_dim).to(device)
    elif model_type == "dnn":
        return DNN(input_dim).to(device)
    elif model_type == "cnn":
        return CifarCNN().to(device)
    else:
        raise ValueError(f"Unsupported model type: {model_type}")


def train_and_save(
    key: str,
    model_type: str,
    seed: int = 0,
    gpu: int = 0,
    csv_path: str = None,
    custom_n_tr: int = None,
    custom_n_val: int = None,
    custom_n_test: int = None,
    custom_num_epoch: int = None,
    custom_batch_size: int = None,
    custom_lr: float = None,
    compute_counterfactual: bool = True,
    logger=None,
) -> Dict[str, Any]:
    if csv_path is None:
        csv_path = os.path.join(current_dir, "data")

    # 创建存储模型的目录，基于当前脚本路径
    dn = os.path.join(current_dir, f"{key}_{model_type}")
    fn = os.path.join(dn, f"sgd{seed:03d}.dat")
    os.makedirs(dn, exist_ok=True)

    if torch.backends.mps.is_available():
        device = "mps"
        print("Using MPS")
    else:
        device = "cpu"

    # Fetch data and settings
    module, data_sizes, training_params = initialize_data_and_params(
        key, model_type, csv_path
    )

    # Override default values if custom values are provided
    if custom_n_tr:
        data_sizes["n_tr"] = custom_n_tr
    if custom_n_val:
        data_sizes["n_val"] = custom_n_val
    if custom_n_test:
        data_sizes["n_test"] = custom_n_test
    if custom_num_epoch:
        training_params["num_epoch"] = custom_num_epoch
    if custom_batch_size:
        training_params["batch_size"] = custom_batch_size
    if custom_lr:
        training_params["lr"] = custom_lr

    z_tr, z_val, _ = module.fetch(
        data_sizes["n_tr"], data_sizes["n_val"], data_sizes["n_test"], seed
    )
    (x_tr, y_tr), (x_val, y_val) = z_tr, z_val

    logger.info(
        f"Dataset {key} loaded with {data_sizes['n_tr']} training samples, {data_sizes['n_val']} validation samples"
    )

    # Model selection and hyperparameter tuning
    if model_type == "logreg":
        model = LogisticRegressionCV(random_state=seed, fit_intercept=False, cv=5)
        model.fit(x_tr, y_tr)
        alpha = 1 / (model.C_[0] * data_sizes["n_tr"])
    elif model_type in {"dnn", "cnn"}:
        alpha = 0.001  # You might want to tune this for DNN/CNN
    else:
        raise ValueError(f"Unsupported model type: {model_type}")

    logger.info(f"Model {model_type} initialized with alpha={alpha}")

    # Convert to tensor
    x_tr = torch.from_numpy(x_tr).to(torch.float32).to(device)
    y_tr = torch.from_numpy(np.expand_dims(y_tr, axis=1)).to(torch.float32).to(device)
    x_val = torch.from_numpy(x_val).to(torch.float32).to(device)
    y_val = torch.from_numpy(np.expand_dims(y_val, axis=1)).to(torch.float32).to(device)

    # Reshape for CNN if necessary
    if model_type == "cnn":
        x_tr = x_tr.view(-1, 3, 32, 32)
        x_val = x_val.view(-1, 3, 32, 32)

    # Training setup
    net_func = lambda: get_model(model_type, x_tr.shape[1], device)
    num_steps = int(np.ceil(data_sizes["n_tr"] / training_params["batch_size"]))
    list_of_sgd_models = []
    list_of_counterfactual_models = (
        [NetList([]) for _ in range(data_sizes["n_tr"])]
        if compute_counterfactual
        else None
    )
    main_losses = []
    test_accuracies = []
    train_losses = [np.nan]

    logger.info(f"Starting training for {training_params['num_epoch']} epochs")

    # Training loop
    for n in range(-1, data_sizes["n_tr"] if compute_counterfactual else 0):
        torch.manual_seed(seed)
        model = net_func()
        loss_fn = nn.BCEWithLogitsLoss()
        # Training setup
        optimizer = torch.optim.SGD(
            model.parameters(),
            lr=0.01,
            momentum=0.0,
            # weight_decay=1e-4,  # 学习率变小，加入L2正则化
        )

        lr_n = training_params["lr"]
        skip = [n]
        info = []
        c = 0

        for epoch in range(training_params["num_epoch"]):
            epoch_loss = 0.0
            np.random.seed(epoch)
            idx_list = np.array_split(
                np.random.permutation(data_sizes["n_tr"]), num_steps
            )
            for i in range(num_steps):
                info.append({"idx": idx_list[i], "lr": lr_n})
                c += 1

                # Save models and losses
                m = net_func()
                m.load_state_dict(copy.deepcopy(model.state_dict()))
                if n < 0:
                    m.to("cpu")  # Move model to CPU memory
                    list_of_sgd_models.append(m)
                    if (
                        c % num_steps == 0
                        or c == num_steps * training_params["num_epoch"]
                    ):
                        with torch.no_grad():
                            val_loss = loss_fn(model(x_val), y_val).item()
                            main_losses.append(val_loss)
                            test_pred = (model(x_val) > 0).float()
                            test_acc = (test_pred == y_val).float().mean().item()
                            test_accuracies.append(test_acc)
                            logger.info(
                                f"Epoch {epoch+1}/{training_params['num_epoch']}, Validation Loss: {val_loss:.4f}, Test Accuracy: {test_acc:.4f}"
                            )
                elif compute_counterfactual:
                    if (
                        c % num_steps == 0
                        or c == num_steps * training_params["num_epoch"]
                    ):
                        m.to("cpu")
                        list_of_counterfactual_models[n].models.append(m)

                # SGD optimization
                idx = idx_list[i]
                b = idx.size
                idx = np.setdiff1d(idx, skip)
                z = model(x_tr[idx])
                loss = loss_fn(z, y_tr[idx])

                # train_losses[c] = loss.item()
                if (
                    c % num_steps == 0
                    or c == num_steps * training_params["num_epoch"]
                ):
                    train_losses.append(loss.item())
                    
                epoch_loss += loss.item()

                # Add regularization
                for p in model.parameters():
                    loss += 0.5 * alpha * (p * p).sum()
                optimizer.zero_grad()
                loss.backward()
                for p in model.parameters():
                    p.grad.data *= idx.size / b
                optimizer.step()

                # Learning rate decay
                if training_params["decay"]:
                    lr_n *= np.sqrt(c / (c + 1))
                    for param_group in optimizer.param_groups:
                        param_group["lr"] = lr_n

                # Clean up
                del z, loss
                torch.cuda.empty_cache()

            # End of epoch logging
            logger.info(
                f"Epoch {epoch+1}/{training_params['num_epoch']}, Average Training Loss: {epoch_loss/num_steps:.4f}"
            )
            torch.cuda.empty_cache()

        # Save final model
        if n < 0:
            m = net_func()
            m.load_state_dict(copy.deepcopy(model.state_dict()))
            m.to("cpu")  # Move model to CPU memory
            list_of_sgd_models.append(m)
            with torch.no_grad():
                val_loss = loss_fn(model(x_val), y_val).item()
                main_losses.append(val_loss)
                test_pred = (model(x_val) > 0).float()
                test_acc = (test_pred == y_val).float().mean().item()
                test_accuracies.append(test_acc)
                logger.info(
                    f"Final Validation Loss: {val_loss:.4f}, Final Test Accuracy: {test_acc:.4f}"
                )

        elif compute_counterfactual:
            m = net_func()
            m.load_state_dict(copy.deepcopy(model.state_dict()))
            m.to("cpu")  # Move model to CPU memory
            list_of_counterfactual_models[n].models.append(m)

        # Clean up after each iteration
        del model
        torch.cuda.empty_cache()

    # Save more detailed information
    data_to_save = {
        "models": NetList(list_of_sgd_models),
        # models: NetList object containing (num_epoch * num_steps + 1) models
        # Each model's shape depends on the model_type (logreg, dnn, or cnn)
        "info": info,
        # info: List of dictionaries, length = (num_epoch * num_steps)
        # Each dict contains 'idx' (array of integers) and 'lr' (float)
        "counterfactual": list_of_counterfactual_models,
        # counterfactual: List of NetList objects if compute_counterfactual is True, else None
        # Length = n_tr if compute_counterfactual is True
        # Each NetList contains (num_epoch + 1) models
        "alpha": alpha,
        # alpha: float, regularization parameter
        "main_losses": main_losses,
        # main_losses: List of floats, length = (num_epoch + 1)
        # Contains validation losses at the end of each epoch
        "test_accuracies": test_accuracies,
        # test_accuracies: List of floats, length = (num_epoch + 1)
        # Contains test accuracies at the end of each epoch
        "train_losses": train_losses,
        # train_losses: numpy array of shape (num_epoch * num_steps + 1,)
        # Contains training losses for each batch
        "seed": seed,
        # seed: integer, random seed used
        "n_tr": data_sizes["n_tr"],
        # n_tr: integer, number of training samples
        "n_val": data_sizes["n_val"],
        # n_val: integer, number of validation samples
        "n_test": data_sizes["n_test"],
        # n_test: integer, number of test samples
        "num_epoch": training_params["num_epoch"],
        # num_epoch: integer, number of training epochs
        "batch_size": training_params["batch_size"],
        # batch_size: integer, size of each training batch
        "lr": training_params["lr"],
        # lr: float, initial learning rate
        "decay": training_params["decay"],
        # decay: boolean, whether learning rate decay is applied
    }

    # Save data
    torch.save(data_to_save, fn)

    # Save main_losses and test_accuracies to CSV
    csv_fn = os.path.join(dn, f"metrics_{seed:03d}.csv")
    pd.DataFrame(
        {
            "epoch": range(len(main_losses)),
            "main_loss": main_losses,
            "test_accuracy": test_accuracies,
            "train_loss": train_losses,
        }
    ).to_csv(csv_fn, index=False)

    logger.info(f"Training completed. Results saved to {fn} and {csv_fn}")

    return data_to_save


def _validate_arguments(logger, args):
    logger.info("Starting the training process")
    logger.info(f"Arguments: {args}")

    if args.target not in DATA_MODULE_REGISTRY:
        raise ValueError(
            f"Invalid target data: {args.target}. Available targets: {', '.join(DATA_MODULE_REGISTRY.keys())}"
        )

    if args.model not in AVAILABLE_MODELS:
        raise ValueError(
            f"Invalid model type: {args.model}. Available models: {', '.join(AVAILABLE_MODELS)}"
        )

    # Fetch default configuration for this dataset-model pair
    default_config = fetch_training_params(args.target, args.model)

    if args.seed >= 0:
        _run_training(args, default_config, logger)
    else:
        for seed in range(100):
            args.seed = seed
            _run_training(args, default_config, logger)

    logger.info("Training process completed successfully")


def _run_training(args, default_config, logger):
    train_and_save(
        args.target,
        args.model,
        args.seed,
        args.gpu,
        custom_n_tr=args.n_tr or default_config.get("n_tr"),
        custom_n_val=args.n_val or default_config.get("n_val"),
        custom_n_test=args.n_test or default_config.get("n_test"),
        custom_num_epoch=args.num_epoch or default_config.get("num_epoch"),
        custom_batch_size=args.batch_size or default_config.get("batch_size"),
        custom_lr=args.lr or default_config.get("lr"),
        compute_counterfactual=args.compute_counterfactual,
        logger=logger,
    )


def main():
    parser = argparse.ArgumentParser(description="Train Models & Save")
    parser.add_argument("--target", default="adult", type=str, help="target data")
    parser.add_argument("--model", default="logreg", type=str, help="model type")
    parser.add_argument("--seed", default=0, type=int, help="random seed")
    parser.add_argument("--gpu", default=0, type=int, help="gpu index")
    parser.add_argument("--n_tr", type=int, help="number of training samples")
    parser.add_argument("--n_val", type=int, help="number of validation samples")
    parser.add_argument("--n_test", type=int, help="number of test samples")
    parser.add_argument("--num_epoch", type=int, help="number of epochs")
    parser.add_argument("--batch_size", type=int, help="batch size")
    parser.add_argument("--lr", type=float, help="initial learning rate")
    parser.add_argument(
        "--no-loo",
        action="store_false",
        dest="compute_counterfactual",
        help="Disable the computation of counterfactual models (leave-one-out).",
    )

    parser.set_defaults(compute_counterfactual=True)

    args = parser.parse_args()

    logger = setup_logging(f"{args.target}_{args.model}", args.seed)

    try:
        _validate_arguments(logger, args)
    except ValueError as e:
        logger.error(f"Invalid argument: {str(e)}")
    except Exception as e:
        logger.error(f"An error occurred during the training process: {str(e)}")
        logger.error(traceback.format_exc())


if __name__ == "__main__":
    main()<|MERGE_RESOLUTION|>--- conflicted
+++ resolved
@@ -3,11 +3,7 @@
 # Created Date: September 9th 2024
 # Author: Zihan
 # -----
-<<<<<<< HEAD
-# Last Modified: Friday, 20th September 2024 11:44:55 am
-=======
-# Last Modified: Friday, 20th September 2024 1:31:21 pm
->>>>>>> 9e0a08d4
+# Last Modified: Friday, 20th September 2024 4:28:47 pm
 # Modified By: the developer formerly known as Zihan at <wzh4464@gmail.com>
 # -----
 # HISTORY:
